--- conflicted
+++ resolved
@@ -32,15 +32,8 @@
 
 (defconst flow-buffer "*Flow Output*")
 
-<<<<<<< HEAD
-(defcustom flow-binary "flow"
-  "Flow executable."
-  :group 'flow-minor-mode
-=======
 (defcustom flow-default-binary "flow"
   "Flow executable to use when no project-specific binary is found."
-  :group 'flow-mode
->>>>>>> f83ac6c7
   :type 'string)
 
 (defcustom flow-jump-other-window nil
